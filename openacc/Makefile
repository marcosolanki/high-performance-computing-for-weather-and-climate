--- conflicted
+++ resolved
@@ -1,44 +1,17 @@
 -include ../config.mk
 
-<<<<<<< HEAD
-ALLFLAGS=-std=c++11 -Ofast -tp=native -acc=gpu -gpu=cc60
 VERSIONS=kernels parallel optimize jacobi main stencil acc
-
-CXX=nvc++
-FLAGS=-tp=native -acc -gpu=managed -gpu=managed -Minfo=accel
-
-FT=ftn
-FFLAGS=-O3 -hfp3 -eZ -ffree -N255 -ec -eC -eI -eF -rm -h omp
-=======
->>>>>>> 5e693c94
-
-VERSIONS=kernels parallel optimised
 
 .PHONY: all
 all: $(VERSIONS)
 
-main: ../cpu/main.cpp utils.hpp
-	$(CXX) -o $@ $< $(FLAGS)
+main: ../cpu/main.cpp ../cpu/utils.hpp
+	$(ACCCXX) -o $@ $< $(ACCFLAGS)
     
 jacobi: jacobi.cpp
-	$(CXX) -o $@ $< $(FLAGS)
-    
-stencil: utils.F90 stencil2d.F90
-	$(FT) -o $@ $? $(FFLAGS)
-    
-acc: utils.F90 stencil2d-acc.F90
-	$(FT) -o $@ $? $(FFLAGS)
+	$(ACCCXX) -o $@ $< $(ACCFLAGS)
 
 kernels: main-kernels.cpp utils.hpp
-<<<<<<< HEAD
-	$(CXX) -o $@ $< $(FLAGS)
-    
-parallel: main-parallel.cpp utils.hpp
-	$(CXX) -o $@ $< $(FLAGS)
-    
-optimize: main-optimize.cpp utils.hpp
-	$(CXX) -o $@ $< $(FLAGS)
-=======
 	$(ACCCXX) -o $@ $< $(ACCFLAGS)
 
 parallel: main-parallel.cpp utils.hpp
@@ -46,8 +19,10 @@
 
 optimised: main-optimised.cpp utils.hpp
 	$(ACCCXX) -o $@ $< $(ACCFLAGS)
->>>>>>> 5e693c94
 
+stencil: utils.F90 stencil2d.F90
+	$(FC) -o $@ $? $(FFLAGS)
+    
 .PHONY: again
 again: clean all
     
